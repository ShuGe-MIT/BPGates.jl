module BPGates

using Permutations
using QuantumClifford

export int_to_bit, bit_to_int, copy_state, BellState, BellSinglePermutation, BellDoublePermutation, BellPauliPermutation, BellMeasure, BellGateQC, apply_op!, rand_state, stab2qidx, apply_as_qc!, convert2QC

function int_to_bit(int,digits)
    int = int - 1 # -1 so that we use julia indexing convenctions
    Bool[int>>shift&0x1 for shift in 0:digits-1]
end
function int_to_bit(int,::Val{2}) # faster if we know we need only two bits
    int = int - 1 # -1 so that we use julia indexing convenctions
    int & 0x1, int>>1 & 0x1
end
function bit_to_int(bits)
    reduce(⊻,(bit<<(index-1) for (index,bit) in enumerate(bits))) + 1 # +1 so that we use julia indexing convenctions
end
# faster version when we know how many bits we have (because we know do not need to iterate)
bit_to_int(bit1,bit2) = bit1 ⊻ bit2<<1 + 1 # +1 so that we use julia indexing convenctions

@assert all(bit_to_int(int_to_bit(n,4))==n for n in 1:2^4)

pauli_perm_list = [
[1, 2, 3, 4, 5, 6, 7, 8, 9, 10, 11, 12, 13, 14, 15, 16],
[3, 4, 1, 2, 7, 8, 5, 6, 11, 12, 9, 10, 15, 16, 13, 14],
[2, 1, 4, 3, 6, 5, 8, 7, 10, 9, 12, 11, 14, 13, 16, 15],
[4, 3, 2, 1, 8, 7, 6, 5, 12, 11, 10, 9, 16, 15, 14, 13]
]
const pauli_perm = [Permutation(p) for p in pauli_perm_list]

one_perm_list = [[1, 2, 3, 4],
 [1, 3, 2, 4],
 [3, 1, 2, 4],
 [3, 2, 1, 4],
 [2, 3, 1, 4],
 [2, 1, 3, 4]]
const one_perm = [Permutation(p) for p in one_perm_list]

two_perm_list =  [[1, 2, 3, 4, 9, 10, 11, 12, 5, 6, 7, 8, 13, 14, 15, 16],
 [1, 5, 9, 13, 2, 6, 10, 14, 3, 7, 11, 15, 4, 8, 12, 16],
 [1, 2, 11, 12, 6, 5, 16, 15, 9, 10, 3, 4, 14, 13, 8, 7],
 [1, 3, 10, 12, 7, 5, 16, 14, 9, 11, 2, 4, 15, 13, 8, 6],
 [1, 9, 7, 15, 10, 2, 16, 8, 3, 11, 5, 13, 12, 4, 14, 6],
 [1, 3, 6, 8, 5, 7, 2, 4, 11, 9, 16, 14, 15, 13, 12, 10],
 [9, 11, 6, 8, 5, 7, 10, 12, 3, 1, 16, 14, 15, 13, 4, 2],
 [1, 10, 11, 4, 16, 7, 6, 13, 9, 2, 3, 12, 8, 15, 14, 5],
 [1, 11, 5, 15, 6, 16, 2, 12, 3, 9, 7, 13, 8, 14, 4, 10],
 [1, 11, 7, 13, 16, 6, 10, 4, 3, 9, 5, 15, 14, 8, 12, 2],
 [1, 9, 6, 14, 2, 10, 5, 13, 11, 3, 16, 8, 12, 4, 15, 7],
 [3, 11, 6, 14, 2, 10, 7, 15, 9, 1, 16, 8, 12, 4, 13, 5],
 [1, 7, 2, 8, 5, 3, 6, 4, 10, 16, 9, 15, 14, 12, 13, 11],
 [3, 5, 2, 8, 7, 1, 6, 4, 10, 16, 11, 13, 14, 12, 15, 9],
 [1, 5, 10, 14, 7, 3, 16, 12, 2, 6, 9, 13, 8, 4, 15, 11],
 [3, 7, 10, 14, 5, 1, 16, 12, 2, 6, 11, 15, 8, 4, 13, 9],
 [9, 2, 5, 14, 10, 1, 6, 13, 7, 16, 11, 4, 8, 15, 12, 3],
 [9, 10, 7, 8, 2, 1, 16, 15, 5, 6, 11, 12, 14, 13, 4, 3],
 [9, 7, 6, 12, 5, 11, 10, 8, 16, 2, 3, 13, 4, 14, 15, 1],
 [10, 6, 3, 15, 5, 9, 16, 4, 11, 7, 2, 14, 8, 12, 13, 1]]
const two_perm = [Permutation(p) for p in two_perm_list]

abstract type BellOp end

struct BellState
    phases::BitVector
end

struct BellPauliPermutation <:BellOp
    pidx::UInt
    sidx::Tuple{Int,Int}
end

struct BellSinglePermutation <:BellOp
    pidx::UInt
    sidx::Int
end

struct BellDoublePermutation <:BellOp
    pidx::UInt
    sidx::Tuple{Int,Int}
end

struct BellMeasure <: BellOp
    midx::Int
    sidx::Int
end

<<<<<<< HEAD
=======
# Base.getindex(a::AbstractVector, b::BitVector)=a[b.chunks[1]]

>>>>>>> 305c41cb
##############################
# Helper functions
##############################

Base.copy(state::BellState) = BellState(copy(state.phases))

##############################
# Permutations
##############################

const one_perm_tuples = (
    (1, 2, 3, 4),
    (1, 3, 2, 4),
    (3, 1, 2, 4),
    (3, 2, 1, 4),
    (2, 3, 1, 4),
    (2, 1, 3, 4)
)
function apply_op!(state::BellState, op::BellSinglePermutation)
    phase = state.phases
    phase_idx = bit_to_int(phase[op.sidx*2-1],phase[op.sidx*2])
    perm = one_perm[op.pidx]
    permuted_idx = perm[phase_idx]
    bit1, bit2 = int_to_bit(permuted_idx,Val(2))
    phase[op.sidx*2-1] = bit1
    phase[op.sidx*2] = bit2
    return state, :continue
end

function apply_op!(state::BellState, op::BellPauliPermutation)
    phase = state.phases
    # TODO this allocates a lot, can the change be computed without making a whole new array?
    changed_phases = int_to_bit(pauli_perm[op.pidx][bit_to_int(vcat(phase[op.sidx[1]*2-1:op.sidx[1]*2],phase[op.sidx[2]*2-1:op.sidx[2]*2]))],4)
    phase[op.sidx[1]*2-1:op.sidx[1]*2] = changed_phases[1:2]
    phase[op.sidx[2]*2-1:op.sidx[2]*2] = changed_phases[3:4]
    return state, :continue
end

##############################
# Measurements
##############################

mresult = falses(4,3)
for idx in [[1,1],[1,2],[1,3],[2,3],[3,1],[4,2]]
    mresult[idx[1],idx[2]] = true
end

const rmeasurement=mresult

function apply_op!(state::BellState, op::BellMeasure)
    phase = state.phases
    result = apply_op!(phase[op.sidx*2-1:op.sidx*2], op)
    phase[op.sidx*2-1:op.sidx*2]=BitVector([0,0]) # reset the measured pair to 00
    if result
        return BellState(phase), :continue
    else
        return BellState(phase), :detected_error
    end
end

function apply_op!(phase, op::BellMeasure)
    result=rmeasurement[bit_to_int(phase),op.midx]
    return result
end

##############################
# Full BP gate
##############################

struct BellGateQC
    pauli::Int
    double::Int
    single1::Int
    single2::Int
    idx1::Int
    idx2::Int
end

function apply_op!(state, g::BellGateQC)
    apply_op!(state, BellPauliPermutation(g.pauli,(g.idx1,g.idx2)))
    apply_op!(state, BellDoublePermutation(g.double,(g.idx1,g.idx2)))
    apply_op!(state, BellSinglePermutation(g.single1,g.idx1))
    apply_op!(state, BellSinglePermutation(g.single2,g.idx2))
    return state, :continue
end

function apply_op!(state,circuit)
    for op in circuit
        if apply_op!(state,op)[end]==:detected_error
            return state, :detected_error
        end
    end
    return state, :continue
end

##############################
# Convertion from BP to QC
##############################

stab2qidx(stab)=isone.(stab.phases.÷0x2)

const one_perm_qc = [C"X Z",
C"Z X",
C"Y X",
C"X Y",
C"Z Y",
C"Y Z"];

const two_perm_qc = [C"X_ _Z Z_ _X",
C"_X X_ _Z Z_",
C"XX _X Z_ ZZ",
C"ZX _X X_ XZ",
C"XZ X_ _X ZX",
C"ZZ XX X_ _Z",
C"ZY XX X_ _Y",
C"XX _X ZX YY",
C"_Z X_ XX ZZ",
C"XZ X_ XX YY",
C"ZZ XX _X Z_",
C"YZ XX _X Y_",
C"Z_ ZX XZ _Z",
C"Y_ YX XZ _Z",
C"ZX Z_ _Z XZ",
C"YX Y_ _Z XZ",
C"_Y XY ZX Z_",
C"XY _Y Z_ ZX",
C"ZY YZ XY _Y",
C"YX Y_ _Y ZY"];

const pauli_perm_qc = [P"II",P"XI",P"ZI",P"YI"];

function rand_state(num_bell)  # TODO this would fail above 32 Bell pairs
    return BellState(int_to_bit(rand(1:4^num_bell),num_bell*2))
end

function convert2QC(gate::BellGateQC)
    return [
        (pauli_perm_qc[gate.pauli], [gate.idx1*2-1, gate.idx2*2-1]),
        (two_perm_qc[gate.double], [gate.idx1*2-1, gate.idx2*2-1]),
        (two_perm_qc[gate.double], [gate.idx1*2, gate.idx2*2]),
        (one_perm_qc[gate.single1], [gate.idx1*2-1]),
        (one_perm_qc[gate.single1], [gate.idx1*2]),
        (one_perm_qc[gate.single2], [gate.idx2*2-1]),
        (one_perm_qc[gate.single2], [gate.idx2*2]),
    ]
end

function convert2QC(state::BellState)
    res = bell(length(state.phases)÷2)
    res.phases .= state.phases*0x2
    return res
end
function convert2BP(state::Stabilizer)
    return BellState(stab2qidx(state))
end

function apply_as_qc!(state::BellState, gate::BellGateQC)
    s = convert2QC(state)
    for (g, idx) in convert2QC(gate)
        apply!(s, g, idx)
    end
    new_phases = [project!(s,proj)[end]÷2 for proj in bell(length(state.phases)÷2)]
    state.phases .= new_phases
    return state, :continue
end


function apply_as_qc!(state::BellState, gate::BellMeasure)
    phases = state.phases[:]
    s = MixedDestabilizer(convert2QC(state))
    if gate.midx == 1
        res = (projectXrand!(s,gate.sidx*2-1)[2]==projectXrand!(s,gate.sidx*2)[2]) ? :continue : :detected_error

    elseif gate.midx == 2
        res = !(projectYrand!(s,gate.sidx*2-1)[2]==projectYrand!(s,gate.sidx*2)[2]) ? :continue : :detected_error
    else
        res = (projectZrand!(s,gate.sidx*2-1)[2]==projectZrand!(s,gate.sidx*2)[2]) ? :continue : :detected_error
    end
    phases[gate.sidx*2-1:gate.sidx*2] .=0
    state.phases .= phases
    return state, res
end

function apply_as_qc!(state::BellState, circuit)
    for op in circuit
        if apply_as_qc!(state,op)[end]==:detected_error
            return state, :detected_error
        end
    end
    return state, :continue
end

end # module<|MERGE_RESOLUTION|>--- conflicted
+++ resolved
@@ -85,11 +85,7 @@
     sidx::Int
 end
 
-<<<<<<< HEAD
-=======
-# Base.getindex(a::AbstractVector, b::BitVector)=a[b.chunks[1]]
-
->>>>>>> 305c41cb
+
 ##############################
 # Helper functions
 ##############################
